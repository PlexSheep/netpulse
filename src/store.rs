--- conflicted
+++ resolved
@@ -92,10 +92,7 @@
     serde_repr::Deserialize_repr,
 )]
 #[allow(missing_docs)] // It's just versions man
-<<<<<<< HEAD
-=======
 #[repr(u8)]
->>>>>>> 9d8fb8a9
 pub enum Version {
     V0 = 0,
     V1 = 1,
