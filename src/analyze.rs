--- conflicted
+++ resolved
@@ -340,18 +340,7 @@
     let all: Vec<&Check> = store
         .checks()
         .iter()
-<<<<<<< HEAD
-        .filter(|c| match c.ip_type() {
-            Ok(ip) => ip,
-            Err(err) => {
-                error!("check '{}' has bad flags: {err}", c.get_hash());
-                return false;
-            }
-        } == ip_check_flag
-        )
-=======
         .filter(|c| c.ip_type() == ip_type)
->>>>>>> 3d561895
         .collect();
     let successes: Vec<&Check> = all.clone().into_iter().filter(|c| c.is_success()).collect();
     analyze_check_type_set(f, &all, &successes)?;
